--- conflicted
+++ resolved
@@ -41,7 +41,6 @@
     }).collect()
 }
 
-<<<<<<< HEAD
 fn chunkify_image(path: &str, n: u32) -> Vec<Vec<u8>> {
     use std::fmt::Write as WriteFmt;
     
@@ -72,14 +71,10 @@
     }).collect()
 }
 
-// run a worker with a programmed batch.
-fn worker(chunk: &[u8]) -> io::Result<()> {
-=======
 struct Work(Vec<u8>);
 
 // run a worker with a command receiver.
 fn worker(rx: &mpsc::Receiver<Work>) -> io::Result<()> {
->>>>>>> f6158df7
     let mut stream = BufWriter::new(TcpStream::connect(ADDR)?);
 
     let mut chunk = match rx.recv() {
@@ -106,14 +101,6 @@
 }
 
 fn main() {
-<<<<<<< HEAD
-    let mut handles = Vec::new();
-    // let chunks = chunkify_square(300, 300, 700, 0xFF0000, 16);
-    let chunks = chunkify_image("/Users/pepyakin/Downloads/2018-12-27 18.25.20.jpg", 16);
-    for (i, chunk) in chunks.into_iter().enumerate() {
-        handles.push(thread::spawn(move || loop {
-            if let Err(e) = worker(&chunk[..]) {
-=======
     let mut workers = Vec::new();
     
     for i in 0..THREADS {
@@ -121,15 +108,14 @@
 
         let join_handle = thread::spawn(move || loop {
             if let Err(e) = worker(&rx) {
->>>>>>> f6158df7
                 println!("Restarting thread {}: {:?}", i, e);   
             }
         });
 
         workers.push(Worker { commands: tx, join_handle });
     }
-
-    let chunks = chunkify_square(300, 300, 400, 0xFF0000, THREADS);
+    
+    let chunks = chunkify_image("/Users/pepyakin/Downloads/2018-12-27 18.25.20.jpg", 16);
     for (i, chunk) in chunks.into_iter().enumerate() {
         let _ = workers[i].commands.send(Work(chunk));
     }
